--- conflicted
+++ resolved
@@ -1,12 +1,8 @@
-<<<<<<< HEAD
-# 2.1.0-dev
+# 2.1.0
 - Added `Version.canonicalizedVersion` to help scrub leading zeros and highlight
   that `Version.toString()` preserves leading zeros.
-=======
-# 2.0.1-dev
 - Annotated `Version` with `@sealed` to discourage users from implementing the
   interface.
->>>>>>> 205db1db
 
 # 2.0.0
 
